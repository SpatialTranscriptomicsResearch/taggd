--- conflicted
+++ resolved
@@ -1,4 +1,3 @@
-<<<<<<< HEAD
 # TagGD: Barcode Demultiplexing Utilities for Spatial Transcriptomics Data
 
 **TagGD** is a Python-based barcode demultiplexer for Spatial Transcriptomics data.
@@ -11,20 +10,6 @@
 The primary goal of TagGD is to extract cDNA barcodes from input files (FASTQ, FASTA, SAM, or BAM)
 and match them against a list of reference barcodes using a k-mer-based approach. Matched reads are
 output with barcode and spatial information added to each record.
-=======
-# TagGD barcode demultiplexing utilities for Spatial Transcriptomics data.
-
-This tools is a more generalized, flexible, optimized and more
-up-to-date version of the C++ demultiplexer named "findIndexes"
-which you can find here https://github.com/pelinakan/UBD.
-
-The main idea is to extract the cDNA barcodes
-from the input file (FASTQ, FASTA or BAM) and then
-try to find a match in a file with a list
-of reference barcodes using a kmer-based approach.
-All the reads that match will be outputted and the barcode
-and spatial information will be added to each record.
->>>>>>> c423a4bb
 
 TagGD is versatile and can be used to demultiplex any type of index if a reference file is provided.
 Users can even create fake spatial coordinates (X, Y) for general-purpose demultiplexing tasks.
@@ -76,7 +61,7 @@
 
 Install directly from PyPI:
 
-```bash
+```console
 pip install taggd
 ```
 
@@ -137,21 +122,12 @@
 
 ## Output
 
-<<<<<<< HEAD
 TagGD generates the following output files:
 
 - `<output_prefix>_matched.*`: Reads that matched reference barcodes.
 - `<output_prefix>_unmatched.*`: Reads that did not match any reference barcodes.
 - `<output_prefix>_ambiguous.*`: Reads that matched multiple barcodes.
 - `<output_prefix>_results.tsv`: Summary statistics of the run.
-
----
-
-## Manual
-=======
-(Assuming that you have a virtual environment
-installed such as Anaconda 3.6)
->>>>>>> c423a4bb
 
 ### Options
 
@@ -163,8 +139,4 @@
 
 For questions, bug reports, or contributions, please contact:
 
-<<<<<<< HEAD
 - **Jose Fernandez Navarro**: <jc.fernandez.navarro@gmail.com>
-=======
-jc.fernandez.navarro@gmail.com
->>>>>>> c423a4bb
